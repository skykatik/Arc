sourceSets.main.java.srcDirs = ["src"]
sourceSets.main.resources.srcDirs = ["natives"]

import com.badlogic.gdx.jnigen.*

buildscript{
    dependencies{
        classpath "com.badlogicgames.gdx:gdx-jnigen:1.9.10"
    }
}

task deleteJniFolder(type: Delete) {
    delete "jni"
    delete "docs"
}

clean.dependsOn(deleteJniFolder)

task natives(dependsOn: [classes, deleteJniFolder]){
    doLast{

        def root = "$project.rootDir/extensions/discord"
        def jnidir = "$root/jni"
        def libdir = "$root/libs"

        new NativeCodeGenerator().generate("$root/src", "$root/build/classes/java/main", jnidir, null, null)

        def platforms = ["linux", "osx", "win"]

        platforms.each{ platform ->
            def url = "https://github.com/discord/discord-rpc/releases/download/v3.4.0/discord-rpc-${platform}.zip"

            //download each platform
            "curl $url -L -o $jnidir/${platform}.zip".execute().waitFor()

            //unzip each platform
            "unzip $jnidir/${platform}.zip -d $jnidir".execute()
        }

        BuildTarget[] targets = [
            BuildTarget.newDefaultTarget(BuildTarget.TargetOs.Windows, true).tap{
                //cIncludes = cppIncludes = ["discord-rpc/win64-dynamic/include/*.h"]
                libraries += "-L$jnidir/discord-rpc/win64-dynamic/lib -l:discord-rpc.lib"
            },
            BuildTarget.newDefaultTarget(BuildTarget.TargetOs.Linux, true).tap{
                //cIncludes = cppIncludes = ["discord-rpc/linux-dynamic/include/*.h"]
                libraries += "-L$jnidir/discord-rpc/linux-dynamic/lib -l:libdiscord-rpc.so"
            },
            BuildTarget.newDefaultTarget(BuildTarget.TargetOs.MacOsX, true).tap{
                //cIncludes = cppIncludes = ["discord-rpc/osx-dynamic/include/*.h"]
<<<<<<< HEAD
                linkerFlags += "-framework AppKit"
                libraries += "-L$jnidir/discord-rpc/osx-dynamic/lib -l:libdiscord-rpc.dylib"
=======
                libraries += "$jnidir/discord-rpc/osx-dynamic/lib/libdiscord-rpc.dylib -Wl,-framework,AppKit"
                cppFlags = "-c -Wall -O2 -arch x86_64 -DFIXED_POINT -fmessage-length=0 -fPIC -mmacosx-version-min=10.7 -stdlib=libc++"
                linkerFlags = "-shared -arch x86_64 -mmacosx-version-min=10.7 -stdlib=libc++ -framework CoreServices -framework Carbon"
>>>>>>> 30796dae
            },
        ] as BuildTarget[]

        new AntScriptGenerator().generate(new BuildConfig("arc-discord", "$root/build", "libs/", jnidir), targets)

        //set correct memcpy wrap contents...
        file("$jnidir/memcpy_wrap.c").text = file("$rootDir/natives/memcpy_wrap.c").text
        //wrap functions with right version of glibc
        file("$jnidir/build-linux64.xml").text = file("$jnidir/build-linux64.xml").text.replace("-Wl,-wrap,memcpy", "-Wl,-wrap,memcpy,-wrap,pow")

        for(BuildTarget target : targets){
            if((target.os == BuildTarget.TargetOs.MacOsX) != System.getProperty("os.name").toLowerCase().contains("mac")) continue

            String buildFileName = "build-" + target.os.toString().toLowerCase() + "64.xml"
            BuildExecutor.executeAnt("$jnidir/" + buildFileName, "-Dhas-compiler=true -Drelease=true clean postcompile")
        }

        new File(libdir).eachFileRecurse{ target ->
            if(!target.path.contains("mac")){
                "strip ${target.absolutePath}".execute().waitFor()
            }

            if(!target.isDirectory()){
                file("natives/$target.name").bytes = target.bytes
            }
        }

        //copy discord DLLs
        copy{
            from "jni/discord-rpc/linux-dynamic/lib/libdiscord-rpc.so"
            into "natives/"
        }

        copy{
            from "jni/discord-rpc/win64-dynamic/bin/discord-rpc.dll"
            into "natives/"
        }

        copy{
            from "jni/discord-rpc/osx-dynamic/lib/libdiscord-rpc.dylib"
            into "natives/"
        }

        //cleanup
        delete{ delete "obj" }
        delete{ delete "out" }
        //delete{ delete "jni" }
        delete{ delete "libs" }

        //delete extra garbage, not sure why it even exists
        delete{
            delete "../libs"
        }

    }
}<|MERGE_RESOLUTION|>--- conflicted
+++ resolved
@@ -39,23 +39,15 @@
 
         BuildTarget[] targets = [
             BuildTarget.newDefaultTarget(BuildTarget.TargetOs.Windows, true).tap{
-                //cIncludes = cppIncludes = ["discord-rpc/win64-dynamic/include/*.h"]
                 libraries += "-L$jnidir/discord-rpc/win64-dynamic/lib -l:discord-rpc.lib"
             },
             BuildTarget.newDefaultTarget(BuildTarget.TargetOs.Linux, true).tap{
-                //cIncludes = cppIncludes = ["discord-rpc/linux-dynamic/include/*.h"]
                 libraries += "-L$jnidir/discord-rpc/linux-dynamic/lib -l:libdiscord-rpc.so"
             },
             BuildTarget.newDefaultTarget(BuildTarget.TargetOs.MacOsX, true).tap{
-                //cIncludes = cppIncludes = ["discord-rpc/osx-dynamic/include/*.h"]
-<<<<<<< HEAD
-                linkerFlags += "-framework AppKit"
-                libraries += "-L$jnidir/discord-rpc/osx-dynamic/lib -l:libdiscord-rpc.dylib"
-=======
                 libraries += "$jnidir/discord-rpc/osx-dynamic/lib/libdiscord-rpc.dylib -Wl,-framework,AppKit"
                 cppFlags = "-c -Wall -O2 -arch x86_64 -DFIXED_POINT -fmessage-length=0 -fPIC -mmacosx-version-min=10.7 -stdlib=libc++"
                 linkerFlags = "-shared -arch x86_64 -mmacosx-version-min=10.7 -stdlib=libc++ -framework CoreServices -framework Carbon"
->>>>>>> 30796dae
             },
         ] as BuildTarget[]
 
